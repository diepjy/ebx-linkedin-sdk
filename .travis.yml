language: java
sudo: false # faster builds

env:
  global:
    - DEV_BRANCH=dev
    - RELEASE_BRANCH=master
    - REPO=ebx/ebx-linkedin-sdk
    - NO_COLOUR='\033[0m'
    - RED_COLOUR='\033[0;31m'
    - GREEN_COLOUR='\033[0;32m'

## Export GPG details for Maven Central signing and extract the version
before_install:
  - export SOURCE_BRANCH_NAME=$(if [ "$TRAVIS_PULL_REQUEST" == "false" ]; then echo $TRAVIS_BRANCH; else echo $TRAVIS_PULL_REQUEST_BRANCH; fi) 
<<<<<<< HEAD
  - echo $GPG_SECRET_KEYS | base64 --decode | $GPG_EXECUTABLE --import
  - echo $GPG_OWNERTRUST | base64 --decode | $GPG_EXECUTABLE --import-ownertrust
=======
  - echo $GPG_SECRET_KEYS | base64 --decode | $GPG_EXECUTABLE --import || echo "Failed to import GPG_SECRET_KEYS (probably because this branch is a PR)."
  - echo $GPG_OWNERTRUST | base64 --decode | $GPG_EXECUTABLE --import-ownertrust || echo "Failed to import GPG_OWNERTRUST (probably because this branch is a PR)."
>>>>>>> cdd2863d
  - export MVN_VERSION=$(mvn help:evaluate -Dexpression=project.version -q -DforceStdout|grep -v '\[')
  - |
    #Ensure the project verison is valid
    if ! [[ $MVN_VERSION =~ ^[0-9]+\.[0-9]+\.[0-9]+.*$ ]]; then
      printf "${RED_COLOUR}The extracted project version '$MVN_VERSION' was not valid.${NO_COLOUR}\n"
      travis_terminate 1;
    fi 
    if [ "$TRAVIS_PULL_REQUEST" == "false" ]; then
      printf "${GREEN_COLOUR}Building base branch $SOURCE_BRANCH_NAME which is at version $MVN_VERSION.${NO_COLOUR}\n"
    else
      #Get the PR title
      export PR_TITLE=$(curl -s https://api.github.com/repos/$REPO/pulls/$TRAVIS_PULL_REQUEST | grep -Po '(?<="title":[[:space:]]")[^"]*(?=",)')
    
      printf "${GREEN_COLOUR}Building PR $PR_TITLE from branch $SOURCE_BRANCH_NAME (into $TRAVIS_BRANCH)${NO_COLOUR}\n"
      
      ##Ensure the PR name matches our expected format
      ##if ! [[ $PR_TITLE =~ ^[A-Z]{2,4}-[0-9]+[[:space:]].+$ ]]; then
      ##  printf "${RED_COLOUR}PR title '$PR_TITLE' does not match the expected format 'GH-[xxxx] [description]'${NO_COLOUR}\n"
      ##  travis_terminate 1;
      ##fi
      
      #Ensure PR cannot be into master, unless it's coming from dev
      if [ "$TRAVIS_BRANCH" == "$RELEASE_BRANCH" ] && [ "$SOURCE_BRANCH_NAME" != "$DEV_BRANCH" ]; then
        printf "${RED_COLOUR}Build failed as PR target is master. Please ensure you use $DEV_BRANCH as the target.${NO_COLOUR}\n"
        travis_terminate 1;
      fi
    fi

## If this is not master we dynamically set the version to a snapshot
install:
  |
  if [ "$SOURCE_BRANCH_NAME" != "$RELEASE_BRANCH" ]; then 
    mvn versions:set -q -DnewVersion=$MVN_VERSION-SNAPSHOT
    export MVN_VERSION=$(mvn help:evaluate -Dexpression=project.version -q -DforceStdout|grep -v '\[')
    printf "${GREEN_COLOUR}Build version modified to $MVN_VERSION as this is not the $RELEASE_BRANCH branch.${NO_COLOUR}\n"
  fi

## For DEV and MASTER deploy to maven central (DEV will always be a snapshot)
## All other builds are simply verified
script:
  | 
  if [ "$SOURCE_BRANCH_NAME" == "$RELEASE_BRANCH" ] || [ "$SOURCE_BRANCH_NAME" == "$DEV_BRANCH" ]; then
    printf "${GREEN_COLOUR}Performing deploy build to maven central.${NO_COLOUR}\n"
    mvn clean deploy --settings .maven.xml -B -U -Prelease
  else
    printf "${GREEN_COLOUR}Performing a PR verify build. Releases are only created from $DEV_BRANCH and $RELEASE_BRANCH branches.${NO_COLOUR}\n"
    mvn clean verify
  fi
  
after_failure:
  - cat target/surefire-reports/*.txt

## Prepare the release for Github
## Ensure we have a suitable git tag for the release based on the verison number
before_deploy:
  # Set up git user name and tag this commit
  - git config --local user.name "MarcFletcher"
  - git config --local user.email "marc@echobox.com"
  - export DEPLOY_TAG=${v$MVN_VERSION}
  - git tag $DEPLOY_TAG
  
## Create the release in Github
deploy:
  provider: releases
  api_key:
    secure: LtqM1MYEAj2LBgznSSJUQaM0Tl0Gny37LGgLUNF4yGGoz+ghjwXux7+W8BlR9Fid/CzaoW+Nr4074NfD5N0kz52iHJCHxrcvVuUPYdcNdfne7Rc+MdsXxb8QwUrmYLh5ay1Xtquy9MW1zya7Z1Y3oibvT5wpi/yKhxH5o8pdTZlqSkVgwBMFC8+Z38Dmz09nHYGPpFB7cAW5DtRIqf9qjsd/h7wwItwRWbUQuxuZ4SV/tvqjb4Hppbf3RU9163Q1WteUTx21IX/6IcWZL6KCLJruUMeB22mHfbASHVTL3xg6Ot9P+cpk72rf2VvsvbcaTrUsee8Cyy6s1BBirP4vOKPk81N/mKYLGGbgtr6lYIEia22N01ZF+7lG0JoS+/ynr2HZ2Sa0y5Haxgv5qGD94fJuZ4etEQ5GXaBLkrJr2TtlWjPxP2yg8NYB6JnBA/OE6AnDMQ1lsrZcUjav6oABjNuRqJfa+9zH3T9+nTSeixLmjjGf62+33UR9PZxncuEg8wGa2N9iPavBVEnyJ6yayALu4DskAjG/o7tsBi18u0PeXdjmcsF7hkL7h7XECx9cvdsSAqhdfEZyIosGrBpQqhxfyBzOLSqauxkVWisG6W9222s4EXmZMxja6QteVHQswx5ueXlUd8cGZ70d7s6Bw0gYibX3Ds1RGkQVeSblies=
  file: target/ebx-linkedin-sdk-$MVN_VERSION.jar
  skip_cleanup: true
  on:
    repo: ebx/ebx-linkedin-sdk
    branch: $RELEASE_BRANCH
  name: v$MVN_VERSION
  
cache:
  directories:
    - ~/.m2/repository<|MERGE_RESOLUTION|>--- conflicted
+++ resolved
@@ -13,13 +13,8 @@
 ## Export GPG details for Maven Central signing and extract the version
 before_install:
   - export SOURCE_BRANCH_NAME=$(if [ "$TRAVIS_PULL_REQUEST" == "false" ]; then echo $TRAVIS_BRANCH; else echo $TRAVIS_PULL_REQUEST_BRANCH; fi) 
-<<<<<<< HEAD
-  - echo $GPG_SECRET_KEYS | base64 --decode | $GPG_EXECUTABLE --import
-  - echo $GPG_OWNERTRUST | base64 --decode | $GPG_EXECUTABLE --import-ownertrust
-=======
   - echo $GPG_SECRET_KEYS | base64 --decode | $GPG_EXECUTABLE --import || echo "Failed to import GPG_SECRET_KEYS (probably because this branch is a PR)."
   - echo $GPG_OWNERTRUST | base64 --decode | $GPG_EXECUTABLE --import-ownertrust || echo "Failed to import GPG_OWNERTRUST (probably because this branch is a PR)."
->>>>>>> cdd2863d
   - export MVN_VERSION=$(mvn help:evaluate -Dexpression=project.version -q -DforceStdout|grep -v '\[')
   - |
     #Ensure the project verison is valid
