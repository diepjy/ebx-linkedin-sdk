# Contributing to ebx-linkedin-sdk

Contributing code is an essential part of open source and we try to make this as easy as possible. There are several ways you can contribute to ebx-linkedin-sdk.  Here are some guidelines for creating new issues and sending us pull requests. Please read them carefully before contributing.

## How to create a new issue

We like new issues and are very keen to hear your problems, ideas and proposals. After analyzing them, they are categorized and assigned to a milestone. To make this part easier you should give us some information. Please read the checklist and try to mark as many entries as possible.

**Issue checklist:**
* Check the closed issues and don't open duplicates
* Explain your idea or problem in plain English
* Provide a JSON snippet if possible (values may be obfuscated but similar to the original)
* Tell us why this is beneficial and what the advantage is for the users
* Explain your use case, it's easier to understand a proposal if we have some background knowledge

## How to create a pull request

Pull requests (PR) are a very important way to contribute code to the library. We have guidelines for sending us a PR, because changes to the source code are even more fundamental than sending a new issue. This is an overview of our prerequisites.

**PR checklist:**
* Please ensure you have an associated [github issue](https://github.com/ebx/ebx-linkedin-sdk/issues) to hand, this needs to be included in the PR. If a suitable issue doesn't already exist feel free to create one, as described above.
* The code must be formatted with our code formatter (have a look at the [CodeStyle folder](https://github.com/ebx/ebx-linkedin-sdk/tree/master/CodeStyle)). If you perform a local *mvn verify* before creating the PR your changes will already be getting validated for style.
* The code layout should conform to our general design standards (if you feel it's necessary to go against the grain, please ask us first!).
* You should complete the PR template and please format your PR title as follows:

        GH-[Issue#] [Summary of change or issue title]

  for example:
  
        GH-123 Fixed NPE exception when resvoling an organisation
<<<<<<< HEAD
 
=======

>>>>>>> 7754184a
* The pull request should be mergeable, i.e. no conflicts.
* Junit tests required for any functional change must be included.
* The pull request should be targetted at the `dev` branch. If you raise it against `master` the PR will fail to build.
* Please try to keep PR commits in a logical order incase we need to review each commit seperately, but generally speaking the fewer commits the better.
* Your PR will have to build succesfully against our CI (we use [Travis CI](https://travis-ci.org/ebx/ebx-linkedin-sdk)).
* **Important Note**: If your PR contains breaking changes you must include a MAJOR version bump in the PR.<|MERGE_RESOLUTION|>--- conflicted
+++ resolved
@@ -28,11 +28,7 @@
   for example:
   
         GH-123 Fixed NPE exception when resvoling an organisation
-<<<<<<< HEAD
- 
-=======
 
->>>>>>> 7754184a
 * The pull request should be mergeable, i.e. no conflicts.
 * Junit tests required for any functional change must be included.
 * The pull request should be targetted at the `dev` branch. If you raise it against `master` the PR will fail to build.
