--- conflicted
+++ resolved
@@ -34,7 +34,6 @@
   https://developer.linkedin.com/docs/ref/v2/media-migration#migration)
 * Add `URNEntityType.UGCPost` and ensure all enums have the string
   representation of the urn. Instead of using `URNEntityType.name()`
-<<<<<<< HEAD
   `URNEntityType.getEntityValue()` should be used to support UGCPosts.
 
 ## 1.0.3 (Work in progress)
@@ -56,7 +55,4 @@
   Platform by `Janurary 30, 2020`.
   See [migration guide](https://docs.microsoft.com/en-us/linkedin/shared/references/migrations/rich-media-platform-deprecation?context=linkedin/marketing/context&trk=eml-mktg-20191028-developer-email-api-updates-october&mcid=6592215409070530560&src=e-eml).
 * Add `NATIVE_DOCUMENT`, `URN_REFERENCE`, `LIVE_VIDEO` to UGC ShareMediaCategory enum.
-* Checkstyle plugin version bumped. Some code reformatted in order to satisfy new checkstyle rules.
-=======
-  `URNEntityType.getEntityValue()` should be used to support UGCPosts.
->>>>>>> 7754184a
+* Checkstyle plugin version bumped. Some code reformatted in order to satisfy new checkstyle rules.