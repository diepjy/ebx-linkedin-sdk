--- conflicted
+++ resolved
@@ -32,56 +32,34 @@
    * Description of company location.
    */
   @Getter
-<<<<<<< HEAD
-  @Setter
   @LinkedIn
-=======
->>>>>>> ebda7eb4
   private String description;
   
   /**
    * Valid values are true or false. A value of true matches the Company headquarters location.
    */
   @Getter
-<<<<<<< HEAD
-  @Setter
   @LinkedIn
   private boolean isHeadquarters;
-=======
-  private boolean isHeadQuarters;
->>>>>>> ebda7eb4
   
   /**
    * Valid values are true or false. A value of true matches the active location.
    */
   @Getter
-<<<<<<< HEAD
-  @Setter
   @LinkedIn
   private boolean isActive;
-=======
-  private String isActive;
->>>>>>> ebda7eb4
   
   /**
    * Address of location.
    */
   @Getter
-<<<<<<< HEAD
-  @Setter
   @LinkedIn
-=======
->>>>>>> ebda7eb4
   private Address address;
   
   /**
    * Company contact information for the location.
    */
   @Getter
-<<<<<<< HEAD
-  @Setter
   @LinkedIn
-=======
->>>>>>> ebda7eb4
   private ContactInfo contactInfo;
 }